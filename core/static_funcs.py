--- conflicted
+++ resolved
@@ -210,11 +210,8 @@
         print('Done !\n')
         # (5) Remove **<** and **>**
         print('Removing brackets **<** and **>**...')
-<<<<<<< HEAD
         # Dask does not have transform implemented.
         # df = df.transform(lambda x: x.str.removeprefix("<").str.removesuffix(">"))
-=======
->>>>>>> 187a6f0f
         df = df.apply(lambda x: x.str.removeprefix("<").str.removesuffix(">"), axis=1)
         print('Done !\n')
     return df
